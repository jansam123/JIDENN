--- conflicted
+++ resolved
@@ -106,7 +106,6 @@
         return model
     
     # creating model
-<<<<<<< HEAD
     if len(gpus) < 2:
         model = _model()
     else:
@@ -114,14 +113,6 @@
         mirrored_strategy = tf.distribute.MirroredStrategy()
         with mirrored_strategy.scope():
             model = _model()
-=======
-    if mirrored_strategy is not None:
-        with mirrored_strategy.scope():
-            model = choose_model()
-    else:
-        model = choose_model()
-        
->>>>>>> 8cba941f
         
     #callbacks
     callbacks = get_callbacks(args.params, log)
