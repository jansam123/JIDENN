--- conflicted
+++ resolved
@@ -6,13 +6,6 @@
 import os
 import atlasify
 import argparse
-<<<<<<< HEAD
-
-
-parser = argparse.ArgumentParser()
-parser.add_argument("--load_path", type=str, help="Path to the root file")
-=======
->>>>>>> 645273b1
 
 
 parser = argparse.ArgumentParser()
@@ -32,24 +25,18 @@
     for line, ls, handle in zip(ax.lines, lss, handles):
         line.set_linestyle(ls)
         handle.set_ls(ls)
-<<<<<<< HEAD
-
-    plt.xlabel(pt_name, horizontalalignment='right', x=1.0)
-    plt.ylabel(r"Counts", horizontalalignment='right', y=1.0)
-=======
     ax.tick_params(axis='both', which='major', labelsize=15)
     ax.tick_params(axis='both', which='minor', labelsize=15)
     
     plt.setp(ax.get_legend().get_texts(), fontsize='15')
     plt.xlabel(pt_name, horizontalalignment='right', x=1.0, fontsize=15)
     plt.ylabel(r"Counts", horizontalalignment='right', y=1.0, fontsize=15)
->>>>>>> 645273b1
     plt.ylim(1e-1, 6e9)
     plt.xlim(0.2, 2.5)
     atlasify.atlasify(
         axes=ax,
         subtext='13 TeV, Pythia8\n' + r'anti-$k_{\mathrm{T}}$, $R = 0.4$ PFlow jets',
-        atlas='Simulation Preliminary',
+        atlas='Simulation Internal',
         font_size=15,
         sub_font_size=15,
         label_font_size=15,
@@ -79,9 +66,5 @@
         df.to_csv(os.path.join(phys_path, "pythia_physical.csv"))
     df['jets_pt'] *= 1e-6
     df['jets_PartonTruthLabelID'] = df['jets_PartonTruthLabelID'].replace(HUE_MAPPER)
-<<<<<<< HEAD
     sns_label_plotting_phys(df, phys_path)
-=======
-    sns_label_plotting_phys(df, phys_path)
-    print('Done!')
->>>>>>> 645273b1
+    print('Done!')