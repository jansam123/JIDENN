--- conflicted
+++ resolved
@@ -7,13 +7,8 @@
     
 
     
-<<<<<<< HEAD
-    return JIDENNDataset(files=files,
-                         variables=args_data.variables.perJet,
-=======
     dataset = JIDENNDataset(files=files,
                          variables=args_data.variables,
->>>>>>> 9f291587
                          target=args_data.target,
                          weight=args_data.weight,
                          reading_size=args_data.reading_size,
@@ -29,13 +24,8 @@
     
     
 
-<<<<<<< HEAD
-    return JIDENNDataset(files=files,
-                         variables=args_data.variables.perJet,
-=======
     dataset =  JIDENNDataset(files=files,
                          variables=args_data.variables,
->>>>>>> 9f291587
                          target=args_data.target,
                          weight=args_data.weight,
                          reading_size=args_data.reading_size,
