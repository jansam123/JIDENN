defaults:
  - data: data1
  - _self_

hydra:
  run:
    dir: ${params.base_logdir}/${now:%Y-%m-%d}__${now:%H_%M_%S}
  sweep:
    dir: ${params.base_logdir}/${now:%Y-%m-%d}__${now:%H-%M-%S}
    subdir: ${hydra.job.num}
  job_logging:
    formatters:
      simple:
        format: "[${now:%Y-%m-%d}  ${now:%H:%M:%S}][%(levelname)s] - %(message)s"
  output_subdir: config

params:
  base_logdir: logs # Base log directory for all runs.
  model: basic_fc # Model to use, options:  transformer, basics_fc, BDT.
  epochs: 3 # Number of epochs.
  label_smoothing: 0.1 # Label smoothing.
  learning_rate: 0.001
  seed: 42 # Random seed.
  threads: 0 # Maximum number of threads to use. 0 means all available.
  debug: False # Debug mode.
  logdir: ${hydra:runtime.output_dir} # Path to log directory, set automatically. CHANGE 'base_logdir' INSTEAD.
  # TODO
  decay_steps: 10
  weight_decay: 0.0

data:
  labels: # list of labels to use.
    - gluon
    - quark
  num_labels: 2 # Number of labels to use.
  target: jets_truth_partonPDG #taus_truth_matchJetPdgId
  weight: weight_mc[:,0]
  cut:
  tttree_name: NOMINAL # Name of the TTree in the root file.
  gluon: 0
  quark: 1
  raw_gluon: 21
  raw_quarks: [1, 2, 3, 4, 5]
  raw_unknown: [-1, -999]
  reading_size: 1000 # Number of events to load at a time.

dataset:
  take: 2_000_000 # Length of data to use.
  batch_size: 2048 # Batch size.
  validation_step: 200 # Validation every n batches.
  num_workers: 6 # Number of workers to use when loading data.
  validation_batches: 1_000 # Size of validation dataset.
  dev_size: 0.1 # Size of dev dataset.
  test_size: 0.1 # Size of test dataset.
  shuffle_buffer: # Size of shuffler buffer.

preprocess:
  normalize: True # Normalize data.
<<<<<<< HEAD
  normalization_size: 100 # Size of normalization dataset.
=======
  normalization_size: 1000 # Size of normalization dataset.
>>>>>>> 9f291587

basic_fc:
  hidden_layers: [2048, 2048] # Hidden layer sizes.
  dropout: 0.5 # Dropout after FC layers.
  rnn_dim: 256

transformer:
  warmup_steps: 100 # Number of steps to warmup for
  transformer_dropout: 0.2
  transformer_expansion: 4 #4,  number of hidden units in FFN is transformer_expansion * embed_dim
  transformer_heads: 8 #12, must divide embed_dim
  transformer_layers: 6 #6,12
  last_hidden_layer: 512 # Size of last fully connected layer.
  embed_dim: 256 #512

bdt:
  num_trees: 10
  growing_strategy: LOCAL
  max_depth: 3
  split_axis: SPARSE_OBLIQUE
  categorical_algorithm: CART<|MERGE_RESOLUTION|>--- conflicted
+++ resolved
@@ -56,11 +56,7 @@
 
 preprocess:
   normalize: True # Normalize data.
-<<<<<<< HEAD
-  normalization_size: 100 # Size of normalization dataset.
-=======
   normalization_size: 1000 # Size of normalization dataset.
->>>>>>> 9f291587
 
 basic_fc:
   hidden_layers: [2048, 2048] # Hidden layer sizes.
